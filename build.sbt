--- conflicted
+++ resolved
@@ -10,12 +10,7 @@
 val flywayVersion          = "9.22.2"
 val fs2Version             = "3.9.2"
 val http4sVersion          = "0.23.23"
-<<<<<<< HEAD
-val jnrUnixsocketVersion   = "0.38.20"
-=======
-val http4sBlazeVersion     = "0.23.15"
 val jnrUnixsocketVersion   = "0.38.21"
->>>>>>> 8c12337f
 val kindProjectorVersion   = "0.13.2"
 val literallyVersion       = "1.1.0"
 val logbackVersion         = "1.4.11"
